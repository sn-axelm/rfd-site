--- conflicted
+++ resolved
@@ -38,7 +38,6 @@
           <DropdownLink to={rfd.link || ''} disabled={!rfd.link}>
             GitHub source
           </DropdownLink>
-<<<<<<< HEAD
 
           {rfd.link && (
             <DropdownLink
@@ -48,12 +47,7 @@
             </DropdownLink>
           )}
 
-          {/* <DropdownLink
-             to={rfd.pdf_link_google_drive || ''}
-             disabled={!rfd.pdf_link_google_drive}
-           >
-             View PDF
-           </DropdownLink> */}
+          <DropdownLink to={`/rfd/${rfd.number}/pdf`}>View PDF</DropdownLink>
         </DropdownMenu>
       </Dropdown.Root>
 
@@ -61,13 +55,6 @@
         <RfdJobsMonitor rfdNumber={rfd.number} dialogStore={jobsDialogStore} />
       )}
     </>
-=======
-        )}
-
-        <DropdownLink to={`/rfd/${rfd.number}/pdf`}>View PDF</DropdownLink>
-      </DropdownMenu>
-    </Dropdown.Root>
->>>>>>> 3c0153dc
   )
 }
 export default MoreDropdown