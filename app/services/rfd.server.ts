--- conflicted
+++ resolved
@@ -28,11 +28,8 @@
 import {
   fetchRemoteGroups,
   fetchRemoteRfd,
-<<<<<<< HEAD
   fetchRemoteRfdJobs,
-=======
   fetchRemoteRfdPdf,
->>>>>>> 3c0153dc
   fetchRemoteRfds,
 } from './rfd.remote.server'
 
@@ -98,7 +95,6 @@
   }
 }
 
-<<<<<<< HEAD
 export async function fetchRfdJobs(num: number, user: User | null): Promise<Job[]> {
   if (num < 1 || num > 9999) return []
 
@@ -111,7 +107,9 @@
   } catch (err) {
     console.error('Failed to fetch RFD jobs', err)
     return []
-=======
+  }
+}
+
 export async function fetchRfdPdf(
   num: number,
   user: User | null,
@@ -128,7 +126,6 @@
   } catch (err) {
     console.error('Failed to fetch RFD', err)
     return undefined
->>>>>>> 3c0153dc
   }
 }
 
