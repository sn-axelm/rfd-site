/*
 * This Source Code Form is subject to the terms of the Mozilla Public
 * License, v. 2.0. If a copy of the MPL was not distributed with this
 * file, you can obtain one at https://mozilla.org/MPL/2.0/.
 *
 * Copyright Oxide Computer Company
 */
import {
  DesktopOutline,
  SmallScreenOutline,
  useActiveSectionTracking,
  useDelegatedReactRouterLinks,
  useIntersectionObserver,
} from '@oxide/design-system/components/dist'
import { Asciidoc, type DocumentBlock, type DocumentSection } from '@oxide/react-asciidoc'
<<<<<<< HEAD
import { redirect, type LoaderFunctionArgs, type MetaFunction } from '@remix-run/node'
import { Await, useLoaderData, useLocation } from '@remix-run/react'
=======
import {
  defer,
  redirect,
  type LoaderFunctionArgs,
  type MetaFunction,
} from '@remix-run/node'
import { Await, useLoaderData, useLocation, useNavigate } from '@remix-run/react'
>>>>>>> f6712a3d
import cn from 'classnames'
import dayjs from 'dayjs'
import {
  Fragment,
  Suspense,
  useCallback,
  useEffect,
  useMemo,
  useRef,
  useState,
} from 'react'
import { flat } from 'remeda'

import { opts } from '~/components/AsciidocBlocks'
import Footnotes from '~/components/AsciidocBlocks/Footnotes'
import { ClientOnly } from '~/components/ClientOnly'
import Container from '~/components/Container'
import Header from '~/components/Header'
import AccessWarning from '~/components/rfd/AccessWarning'
import MoreDropdown from '~/components/rfd/MoreDropdown'
import RfdDiscussionDialog, { CommentCount } from '~/components/rfd/RfdDiscussionDialog'
import RfdInlineComments from '~/components/rfd/RfdInlineComments'
import RfdPreview from '~/components/rfd/RfdPreview'
import StatusBadge from '~/components/StatusBadge'
import { useRootLoaderData } from '~/root'
import { isAuthenticated } from '~/services/authn.server'
import { fetchDiscussion } from '~/services/github-discussion.server'
import { fetchGroups } from '~/services/rfd.remote.server'
import { fetchRfd } from '~/services/rfd.server'
import { parseRfdNum } from '~/utils/parseRfdNum'
import { can } from '~/utils/permission'

function isValue<T>(item: T | null | undefined): item is T {
  return !!item
}

const flattenSections = (sections: DocumentSection[]): DocumentSection[] => {
  return flat(
    sections.map((section) => [section, ...flattenSections(section.sections || [])]),
  )
}

export const resp404 = () => new Response('Not Found', { status: 404 })

/**
 * Fetch RFD, accounting for the possibility of the RFD being public.
 *
 * |             | oxide user | other user  | no user        |
 * | ----------- | ---------- | ----------- | -------------- |
 * | private rfd | full view  | 404         | login redirect |
 * | public rfd  | full view  | public view | public view    |
 * | no rfd      | 404        | 404         | login redirect |
 *
 */
export async function loader({ request, params: { slug } }: LoaderFunctionArgs) {
  const num = parseRfdNum(slug)
  if (!num) throw resp404()

  const user = await isAuthenticated(request)

  const rfd = await fetchRfd(num, user)

  // If someone goes to a private RFD but they're not logged in, they will
  // want to log in and see it.
  if (!rfd && !user) throw redirect(`/login?returnTo=/rfd/${num}`)

  // If you don't see an RFD but you are logged in, you can't tell whether you
  // don't have access or it doesn't exist. That's fine.
  if (!rfd) throw resp404()

  // We want to provide an indicator to the user of the groups that have access
  // to the RFD that they are reading. This list displayed though is not
  // necessarily exhaustive. The permissions assigned to this user will determine
  // which groups they are allowed to list. The list returned from the API is
  // then filtered down to include only the groups that provide access to this RFD.
  const groups = (await fetchGroups(user))
    .filter((group) => can(group.permissions, { GetRfd: num }))
    .map((g) => g.name)

  // Currently the RFD API does not have a "public" group. Instead the "public"
  // setting of an RFD is controlled by the visibility flag. To make this consistent
  // with the previous experience, if an RFD is public we add a fake group to
  // the display list
  if (rfd.visibility === 'public') {
    groups.unshift('public')
  }

  return {
    rfd,
    groups,
    // this must not be awaited, it is being deferred
    discussionPromise: fetchDiscussion(num, rfd?.discussion, user),
  }
}

export const meta: MetaFunction<typeof loader> = ({ data }) => {
  if (data && data.rfd) {
    return [{ title: `${data.rfd.number} - ${data.rfd.title} / RFD / Oxide` }]
  } else {
    return [{ title: 'Page not found / Oxide' }]
  }
}

export default function Rfd() {
  const { pathname, hash } = useLocation()

  const { rfd, groups, discussionPromise } = useLoaderData<typeof loader>()
  const { number, title, state, authors, labels, committedAt, content } = rfd

  const { user, inlineComments } = useRootLoaderData()

  // This check is merely cosmetic. It hides UI elements that the user does not have access to and
  // which will fail if they try to use
  const userIsInternal = user?.groups.some((group) => group === 'oxide-employee')

  const bodyRef = useRef<HTMLDivElement>(null)
  const [activeItem, setActiveItem] = useState('')

  const onActiveElementUpdate = useCallback(
    (el: Element | null) => {
      setActiveItem(el?.id || '')
    },
    [setActiveItem],
  )

  // Connect handlers for managing the active (visible section) of the page
  const { setSections } = useActiveSectionTracking([], onActiveElementUpdate)

  // Add handler for resetting back to the empty state when the top of the page is reached.
  useIntersectionObserver(
    useMemo(
      () =>
        typeof document !== 'undefined'
          ? [document.querySelector('h1')].filter(isValue)
          : [],
      [],
    ),
    useCallback(
      (entries) => entries[0].isIntersecting && onActiveElementUpdate(null),
      [onActiveElementUpdate],
    ),
    useMemo(() => ({ rootMargin: '0px 0px -80% 0px' }), []),
  )

  useEffect(() => {
    if (content?.sections) {
      let headings = flattenSections(content.sections)
        .filter((item) => item.level <= 2)
        .map((item) => document.getElementById(item.id))
        .filter(isValue)

      setSections(headings)
    }
  }, [content?.sections, setSections])

  const navigate = useNavigate()
  const containerRef = useRef<HTMLDivElement>(null)
  useDelegatedReactRouterLinks(navigate, containerRef, title)

  return (
    <div ref={containerRef}>
      {/* key makes the search dialog close on selection */}
      <Header currentRfd={rfd} key={pathname + hash} />
      <main className="relative mt-12 800:mt-16 print:mt-0">
        {inlineComments && (
          <Suspense fallback={null}>
            <Await resolve={discussionPromise} errorElement={<></>}>
              {(discussion) => <RfdInlineComments comments={discussion?.comments || []} />}
            </Await>
          </Suspense>
        )}
        <RfdPreview currentRfd={number} />
        <Container isGrid className="page-header mb-12 800:mb-16">
          {state && (
            <div className="flex 800:col-start-2 1200:col-start-3 print:hidden">
              <a href={rfd.discussion || ''} target="_blank" rel="noreferrer">
                <StatusBadge label={state} />
              </a>
            </div>
          )}

          <div className="col-span-12 grid grid-cols-12 items-baseline">
            <div className="hidden text-sans-lg text-accent-tertiary 800:col-span-1 800:block 1200:col-span-2 print:hidden">
              <span className="hidden 1200:inline">RFD</span> {number}
            </div>
            <div className="col-span-12 flex items-baseline 800:col-span-11 1200:col-span-10">
              <h1 className="w-full pr-4 text-sans-2xl text-raise 600:pr-10 800:text-sans-3xl 1200:w-[calc(100%-var(--toc-width))] 1200:pr-16 print:pr-0 print:text-center">
                <span className="hidden print:block">RFD {number}</span> {title}
              </h1>
              {userIsInternal && (
                <div className="print:hidden">
                  <MoreDropdown />
                </div>
              )}
            </div>
            <AccessWarning groups={groups} />
          </div>
        </Container>
        <div className="border-b border-secondary print:m-auto print:max-w-1200 print:rounded-lg print:border">
          {state && (
            <PropertyRow
              label="State"
              className="hidden capitalize print:block print:border-t-0"
            >
              {state}
            </PropertyRow>
          )}
          <PropertyRow label="RFD" className="800:hidden print:hidden">
            {number.toString()}
          </PropertyRow>
          {authors && authors.length > 0 && (
            <PropertyRow label="Authors">
              <div>
                {authors.map((author, index) => (
                  <Fragment key={author.name}>
                    <a
                      className={cn(
                        'link-with-underline inline-block',
                        !author.email && 'pointer-events-none',
                      )}
                      href={
                        author.email
                          ? `/?authorEmail=${author.email}&authorName=${author.name}`
                          : ''
                      }
                    >
                      {author.name}
                      {index < authors.length - 1 && ', '}
                    </a>{' '}
                  </Fragment>
                ))}
              </div>
            </PropertyRow>
          )}
          {labels && labels.length > 0 && (
            <PropertyRow label="Labels">
              <div>
                {labels.map((label, index) => (
                  <Fragment key={label}>
                    <a
                      className="link-with-underline inline-block"
                      href={`/?label=${label.trim()}`}
                    >
                      {label.trim()}
                      {index < labels.length - 1 && ', '}
                    </a>{' '}
                  </Fragment>
                ))}
              </div>
            </PropertyRow>
          )}
          <PropertyRow label="Updated">
            <ClientOnly fallback={<div className="h-4 w-32 rounded bg-tertiary" />}>
              {() => <>{dayjs(committedAt).format('MMM D YYYY, h:mm A')}</>}
            </ClientOnly>
          </PropertyRow>
        </div>

        <Container className="mt-12 800:mt-16" isGrid>
          <div
            className="col-span-12 flex 800:col-span-10 800:col-start-2 1200:col-span-10 1200:col-start-3"
            ref={bodyRef}
          >
            <Asciidoc document={content as DocumentBlock} options={opts} />
            <div className="top-[calc(2rem+(var(--header-height)))] hidden max-h-[calc(100vh-(var(--header-height)+3rem))] w-[var(--toc-width)] flex-shrink-0 flex-grow overflow-auto 1200:sticky 1200:block print:hidden">
              <Suspense
                fallback={<CommentCount isLoading={true} count={0} onClick={() => {}} />}
              >
                <Await
                  resolve={discussionPromise}
                  errorElement={
                    <CommentCount
                      error={true}
                      isLoading={false}
                      count={0}
                      onClick={() => {}}
                    />
                  }
                >
                  {(discussion) => {
                    if (!discussion) {
                      return <></>
                    }

                    const { reviews, comments, pullNumber, prComments } = discussion

                    return (
                      <>
                        {title && comments && reviews && pullNumber ? (
                          <RfdDiscussionDialog
                            rfdNumber={number}
                            title={title}
                            pullNumber={pullNumber}
                            comments={comments}
                            prComments={prComments}
                            reviews={reviews}
                          />
                        ) : null}
                      </>
                    )
                  }}
                </Await>
              </Suspense>
              {content && (
                <DesktopOutline
                  toc={content.sections}
                  activeItem={activeItem}
                  className="hidden 1200:block"
                />
              )}
            </div>
          </div>
        </Container>
        <Footnotes doc={content as DocumentBlock} />
      </main>
      <div className="fixed inset-x-0 bottom-0 children:mb-0">
        {content && (
          <SmallScreenOutline
            toc={content.sections}
            activeItem={activeItem}
            className="block 1200:hidden"
            key={pathname}
          />
        )}
      </div>
    </div>
  )
}

const PropertyRow = ({
  label,
  children,
  className,
}: {
  label: string
  children: JSX.Element | string
  className?: string
}) => (
  <div
    className={cn(
      'w-full border-t py-3 border-secondary print:py-2 print:border-default',
      className,
    )}
  >
    <Container isGrid>
      <div className="relative col-span-4 text-mono-sm text-tertiary 800:col-span-1 1200:col-span-2 print:col-span-2 print:text-raise">
        <div className="absolute -bottom-2 -top-2 right-0 w-px bg-[black]" />
        {label}
      </div>
      <div className="col-span-8 text-sans-md text-default 800:col-span-9 1200:col-span-8 print:col-span-10">
        {children}
      </div>
    </Container>
  </div>
)<|MERGE_RESOLUTION|>--- conflicted
+++ resolved
@@ -13,18 +13,18 @@
   useIntersectionObserver,
 } from '@oxide/design-system/components/dist'
 import { Asciidoc, type DocumentBlock, type DocumentSection } from '@oxide/react-asciidoc'
-<<<<<<< HEAD
+// <<<<<<< HEAD
 import { redirect, type LoaderFunctionArgs, type MetaFunction } from '@remix-run/node'
-import { Await, useLoaderData, useLocation } from '@remix-run/react'
-=======
-import {
-  defer,
-  redirect,
-  type LoaderFunctionArgs,
-  type MetaFunction,
-} from '@remix-run/node'
 import { Await, useLoaderData, useLocation, useNavigate } from '@remix-run/react'
->>>>>>> f6712a3d
+// =======
+// import {
+//   defer,
+//   redirect,
+//   type LoaderFunctionArgs,
+//   type MetaFunction,
+// } from '@remix-run/node'
+// import { Await, useLoaderData, useLocation, useNavigate } from '@remix-run/react'
+// >>>>>>> main
 import cn from 'classnames'
 import dayjs from 'dayjs'
 import {
@@ -182,7 +182,7 @@
 
   const navigate = useNavigate()
   const containerRef = useRef<HTMLDivElement>(null)
-  useDelegatedReactRouterLinks(navigate, containerRef, title)
+  useDelegatedReactRouterLinks(navigate, containerRef, title || '')
 
   return (
     <div ref={containerRef}>
