/*
 * This Source Code Form is subject to the terms of the Mozilla Public
 * License, v. 2.0. If a copy of the MPL was not distributed with this
 * file, you can obtain one at https://mozilla.org/MPL/2.0/.
 *
 * Copyright Oxide Computer Company
 */
import {
  DesktopOutline,
  SmallScreenOutline,
  useActiveSectionTracking,
  useDelegatedReactRouterLinks,
  useIntersectionObserver,
} from '@oxide/design-system/components/dist'
import { Asciidoc, type DocumentBlock, type DocumentSection } from '@oxide/react-asciidoc'
<<<<<<< HEAD
// <<<<<<< HEAD
=======
>>>>>>> d9b64cb6
import { redirect, type LoaderFunctionArgs, type MetaFunction } from '@remix-run/node'
import { Await, useLoaderData, useLocation, useNavigate } from '@remix-run/react'
// =======
// import {
//   defer,
//   redirect,
//   type LoaderFunctionArgs,
//   type MetaFunction,
// } from '@remix-run/node'
// import { Await, useLoaderData, useLocation, useNavigate } from '@remix-run/react'
// >>>>>>> main
import cn from 'classnames'
import dayjs from 'dayjs'
import {
  Fragment,
  Suspense,
  useCallback,
  useEffect,
  useMemo,
  useRef,
  useState,
} from 'react'
import { flat } from 'remeda'

import { opts } from '~/components/AsciidocBlocks'
import Footnotes from '~/components/AsciidocBlocks/Footnotes'
import { ClientOnly } from '~/components/ClientOnly'
import Container from '~/components/Container'
import Header from '~/components/Header'
import AccessWarning from '~/components/rfd/AccessWarning'
import MoreDropdown from '~/components/rfd/MoreDropdown'
import RfdDiscussionDialog, { CommentCount } from '~/components/rfd/RfdDiscussionDialog'
import RfdInlineComments from '~/components/rfd/RfdInlineComments'
import RfdPreview from '~/components/rfd/RfdPreview'
import StatusBadge from '~/components/StatusBadge'
import { useRootLoaderData } from '~/root'
import { isAuthenticated } from '~/services/authn.server'
import { fetchDiscussion } from '~/services/github-discussion.server'
import { fetchGroups } from '~/services/rfd.remote.server'
import { fetchRfd } from '~/services/rfd.server'
import { parseRfdNum } from '~/utils/parseRfdNum'
import { can } from '~/utils/permission'

function isValue<T>(item: T | null | undefined): item is T {
  return !!item
}

const flattenSections = (sections: DocumentSection[]): DocumentSection[] => {
  return flat(
    sections.map((section) => [section, ...flattenSections(section.sections || [])]),
  )
}

export const resp404 = () => new Response('Not Found', { status: 404 })

/**
 * Fetch RFD, accounting for the possibility of the RFD being public.
 *
 * |             | oxide user | other user  | no user        |
 * | ----------- | ---------- | ----------- | -------------- |
 * | private rfd | full view  | 404         | login redirect |
 * | public rfd  | full view  | public view | public view    |
 * | no rfd      | 404        | 404         | login redirect |
 *
 */
export async function loader({ request, params: { slug } }: LoaderFunctionArgs) {
  const num = parseRfdNum(slug)
  if (!num) throw resp404()

  const user = await isAuthenticated(request)

  const rfd = await fetchRfd(num, user)

  // If someone goes to a private RFD but they're not logged in, they will
  // want to log in and see it.
  if (!rfd && !user) throw redirect(`/login?returnTo=/rfd/${num}`)

  // If you don't see an RFD but you are logged in, you can't tell whether you
  // don't have access or it doesn't exist. That's fine.
  if (!rfd) throw resp404()

  // We want to provide an indicator to the user of the groups that have access
  // to the RFD that they are reading. This list displayed though is not
  // necessarily exhaustive. The permissions assigned to this user will determine
  // which groups they are allowed to list. The list returned from the API is
  // then filtered down to include only the groups that provide access to this RFD.
  const groups = (await fetchGroups(user))
    .filter((group) => can(group.permissions, { GetRfd: num }))
    .map((g) => g.name)

  // Currently the RFD API does not have a "public" group. Instead the "public"
  // setting of an RFD is controlled by the visibility flag. To make this consistent
  // with the previous experience, if an RFD is public we add a fake group to
  // the display list
  if (rfd.visibility === 'public') {
    groups.unshift('public')
  }

  return {
    rfd,
    groups,
    // this must not be awaited, it is being deferred
    discussionPromise: fetchDiscussion(num, rfd?.discussion, user),
  }
}

export const meta: MetaFunction<typeof loader> = ({ data }) => {
  if (data && data.rfd) {
    return [{ title: `${data.rfd.number} - ${data.rfd.title} / RFD / Oxide` }]
  } else {
    return [{ title: 'Page not found / Oxide' }]
  }
}

export default function Rfd() {
  const { pathname, hash } = useLocation()

  const { rfd, groups, discussionPromise } = useLoaderData<typeof loader>()
  const { number, title, state, authors, labels, committedAt, content } = rfd

  const { user, inlineComments } = useRootLoaderData()

  // This check is merely cosmetic. It hides UI elements that the user does not have access to and
  // which will fail if they try to use
  const userIsInternal = user?.groups.some((group) => group === 'oxide-employee')

  const bodyRef = useRef<HTMLDivElement>(null)
  const [activeItem, setActiveItem] = useState('')

  const onActiveElementUpdate = useCallback(
    (el: Element | null) => {
      setActiveItem(el?.id || '')
    },
    [setActiveItem],
  )

  // Connect handlers for managing the active (visible section) of the page
  const { setSections } = useActiveSectionTracking([], onActiveElementUpdate)

  // Add handler for resetting back to the empty state when the top of the page is reached.
  useIntersectionObserver(
    useMemo(
      () =>
        typeof document !== 'undefined'
          ? [document.querySelector('h1')].filter(isValue)
          : [],
      [],
    ),
    useCallback(
      (entries) => entries[0].isIntersecting && onActiveElementUpdate(null),
      [onActiveElementUpdate],
    ),
    useMemo(() => ({ rootMargin: '0px 0px -80% 0px' }), []),
  )

  useEffect(() => {
    if (content?.sections) {
      let headings = flattenSections(content.sections)
        .filter((item) => item.level <= 2)
        .map((item) => document.getElementById(item.id))
        .filter(isValue)

      setSections(headings)
    }
  }, [content?.sections, setSections])

  const navigate = useNavigate()
  const containerRef = useRef<HTMLDivElement>(null)
  useDelegatedReactRouterLinks(navigate, containerRef, title || '')

  return (
    <div ref={containerRef}>
      {/* key makes the search dialog close on selection */}
      <Header currentRfd={rfd} key={pathname + hash} />
      <main className="relative mt-12 800:mt-16 print:mt-0">
        {inlineComments && (
          <Suspense fallback={null}>
            <Await resolve={discussionPromise} errorElement={<></>}>
              {(discussion) => <RfdInlineComments comments={discussion?.comments || []} />}
            </Await>
          </Suspense>
        )}
        <RfdPreview currentRfd={number} />
        <Container isGrid className="page-header mb-12 800:mb-16">
          {state && (
            <div className="flex 800:col-start-2 1200:col-start-3 print:hidden">
              <a href={rfd.discussion || ''} target="_blank" rel="noreferrer">
                <StatusBadge label={state} />
              </a>
            </div>
          )}

          <div className="col-span-12 grid grid-cols-12 items-baseline">
            <div className="hidden text-sans-lg text-accent-tertiary 800:col-span-1 800:block 1200:col-span-2 print:hidden">
              <span className="hidden 1200:inline">RFD</span> {number}
            </div>
            <div className="col-span-12 flex items-baseline 800:col-span-11 1200:col-span-10">
              <h1 className="w-full pr-4 text-sans-2xl text-raise 600:pr-10 800:text-sans-3xl 1200:w-[calc(100%-var(--toc-width))] 1200:pr-16 print:pr-0 print:text-center">
                <span className="hidden print:block">RFD {number}</span> {title}
              </h1>
              {userIsInternal && (
                <div className="print:hidden">
                  <MoreDropdown />
                </div>
              )}
            </div>
            <AccessWarning groups={groups} />
          </div>
        </Container>
        <div className="border-b border-secondary print:m-auto print:max-w-1200 print:rounded-lg print:border">
          {state && (
            <PropertyRow
              label="State"
              className="hidden capitalize print:block print:border-t-0"
            >
              {state}
            </PropertyRow>
          )}
          <PropertyRow label="RFD" className="800:hidden print:hidden">
            {number.toString()}
          </PropertyRow>
          {authors && authors.length > 0 && (
            <PropertyRow label="Authors">
              <div>
                {authors.map((author, index) => (
                  <Fragment key={author.name}>
                    <a
                      className={cn(
                        'link-with-underline inline-block',
                        !author.email && 'pointer-events-none',
                      )}
                      href={
                        author.email
                          ? `/?authorEmail=${author.email}&authorName=${author.name}`
                          : ''
                      }
                    >
                      {author.name}
                      {index < authors.length - 1 && ', '}
                    </a>{' '}
                  </Fragment>
                ))}
              </div>
            </PropertyRow>
          )}
          {labels && labels.length > 0 && (
            <PropertyRow label="Labels">
              <div>
                {labels.map((label, index) => (
                  <Fragment key={label}>
                    <a
                      className="link-with-underline inline-block"
                      href={`/?label=${label.trim()}`}
                    >
                      {label.trim()}
                      {index < labels.length - 1 && ', '}
                    </a>{' '}
                  </Fragment>
                ))}
              </div>
            </PropertyRow>
          )}
          <PropertyRow label="Updated">
            <ClientOnly fallback={<div className="h-4 w-32 rounded bg-tertiary" />}>
              {() => <>{dayjs(committedAt).format('MMM D YYYY, h:mm A')}</>}
            </ClientOnly>
          </PropertyRow>
        </div>

        <Container className="mt-12 800:mt-16" isGrid>
          <div
            className="col-span-12 flex 800:col-span-10 800:col-start-2 1200:col-span-10 1200:col-start-3"
            ref={bodyRef}
          >
            <Asciidoc document={content as DocumentBlock} options={opts} />
            <div className="top-[calc(2rem+(var(--header-height)))] hidden max-h-[calc(100vh-(var(--header-height)+3rem))] w-[var(--toc-width)] flex-shrink-0 flex-grow overflow-auto 1200:sticky 1200:block print:hidden">
              <Suspense
                fallback={<CommentCount isLoading={true} count={0} onClick={() => {}} />}
              >
                <Await
                  resolve={discussionPromise}
                  errorElement={
                    <CommentCount
                      error={true}
                      isLoading={false}
                      count={0}
                      onClick={() => {}}
                    />
                  }
                >
                  {(discussion) => {
                    if (!discussion) {
                      return <></>
                    }

                    const { reviews, comments, pullNumber, prComments } = discussion

                    return (
                      <>
                        {title && comments && reviews && pullNumber ? (
                          <RfdDiscussionDialog
                            rfdNumber={number}
                            title={title}
                            pullNumber={pullNumber}
                            comments={comments}
                            prComments={prComments}
                            reviews={reviews}
                          />
                        ) : null}
                      </>
                    )
                  }}
                </Await>
              </Suspense>
              {content && (
                <DesktopOutline
                  toc={content.sections}
                  activeItem={activeItem}
                  className="hidden 1200:block"
                />
              )}
            </div>
          </div>
        </Container>
        <Footnotes doc={content as DocumentBlock} />
      </main>
      <div className="fixed inset-x-0 bottom-0 children:mb-0">
        {content && (
          <SmallScreenOutline
            toc={content.sections}
            activeItem={activeItem}
            className="block 1200:hidden"
            key={pathname}
          />
        )}
      </div>
    </div>
  )
}

const PropertyRow = ({
  label,
  children,
  className,
}: {
  label: string
  children: JSX.Element | string
  className?: string
}) => (
  <div
    className={cn(
      'w-full border-t py-3 border-secondary print:py-2 print:border-default',
      className,
    )}
  >
    <Container isGrid>
      <div className="relative col-span-4 text-mono-sm text-tertiary 800:col-span-1 1200:col-span-2 print:col-span-2 print:text-raise">
        <div className="absolute -bottom-2 -top-2 right-0 w-px bg-[black]" />
        {label}
      </div>
      <div className="col-span-8 text-sans-md text-default 800:col-span-9 1200:col-span-8 print:col-span-10">
        {children}
      </div>
    </Container>
  </div>
)<|MERGE_RESOLUTION|>--- conflicted
+++ resolved
@@ -13,21 +13,8 @@
   useIntersectionObserver,
 } from '@oxide/design-system/components/dist'
 import { Asciidoc, type DocumentBlock, type DocumentSection } from '@oxide/react-asciidoc'
-<<<<<<< HEAD
-// <<<<<<< HEAD
-=======
->>>>>>> d9b64cb6
 import { redirect, type LoaderFunctionArgs, type MetaFunction } from '@remix-run/node'
 import { Await, useLoaderData, useLocation, useNavigate } from '@remix-run/react'
-// =======
-// import {
-//   defer,
-//   redirect,
-//   type LoaderFunctionArgs,
-//   type MetaFunction,
-// } from '@remix-run/node'
-// import { Await, useLoaderData, useLocation, useNavigate } from '@remix-run/react'
-// >>>>>>> main
 import cn from 'classnames'
 import dayjs from 'dayjs'
 import {
