/*
 * This Source Code Form is subject to the terms of the Mozilla Public
 * License, v. 2.0. If a copy of the MPL was not distributed with this
 * file, you can obtain one at https://mozilla.org/MPL/2.0/.
 *
 * Copyright Oxide Computer Company
 */
import {
  DesktopOutline,
  SmallScreenOutline,
  useActiveSectionTracking,
  useDelegatedReactRouterLinks,
  useIntersectionObserver,
} from '@oxide/design-system/components/dist'
import { Asciidoc, type DocumentBlock, type DocumentSection } from '@oxide/react-asciidoc'
<<<<<<< HEAD
import { redirect, type LoaderFunctionArgs, type MetaFunction } from '@remix-run/node'
import { Await, useLoaderData, useLocation } from '@remix-run/react'
=======
import {
  defer,
  redirect,
  type LoaderFunctionArgs,
  type MetaFunction,
} from '@remix-run/node'
import { Await, useLoaderData, useLocation, useNavigate } from '@remix-run/react'
>>>>>>> 5088b1e7
import cn from 'classnames'
import dayjs from 'dayjs'
import {
  Fragment,
  Suspense,
  useCallback,
  useEffect,
  useMemo,
  useRef,
  useState,
} from 'react'
import { flat } from 'remeda'

import { opts } from '~/components/AsciidocBlocks'
import Footnotes from '~/components/AsciidocBlocks/Footnotes'
import { ClientOnly } from '~/components/ClientOnly'
import Container from '~/components/Container'
import Header from '~/components/Header'
import AccessWarning from '~/components/rfd/AccessWarning'
import MoreDropdown from '~/components/rfd/MoreDropdown'
import RfdDiscussionDialog, { CommentCount } from '~/components/rfd/RfdDiscussionDialog'
import RfdInlineComments from '~/components/rfd/RfdInlineComments'
import RfdPreview from '~/components/rfd/RfdPreview'
import StatusBadge from '~/components/StatusBadge'
import { useRootLoaderData } from '~/root'
import { isAuthenticated } from '~/services/authn.server'
import { fetchDiscussion } from '~/services/github-discussion.server'
import { fetchGroups } from '~/services/rfd.remote.server'
import { fetchRfd } from '~/services/rfd.server'
import { parseRfdNum } from '~/utils/parseRfdNum'
import { can } from '~/utils/permission'

function isValue<T>(item: T | null | undefined): item is T {
  return !!item
}

const flattenSections = (sections: DocumentSection[]): DocumentSection[] => {
  return flat(
    sections.map((section) => [section, ...flattenSections(section.sections || [])]),
  )
}

export const resp404 = () => new Response('Not Found', { status: 404 })

/**
 * Fetch RFD, accounting for the possibility of the RFD being public.
 *
 * |             | oxide user | other user  | no user        |
 * | ----------- | ---------- | ----------- | -------------- |
 * | private rfd | full view  | 404         | login redirect |
 * | public rfd  | full view  | public view | public view    |
 * | no rfd      | 404        | 404         | login redirect |
 *
 */
export async function loader({ request, params: { slug } }: LoaderFunctionArgs) {
  const num = parseRfdNum(slug)
  if (!num) throw resp404()

  const user = await isAuthenticated(request)

  const rfd = await fetchRfd(num, user)

  // If someone goes to a private RFD but they're not logged in, they will
  // want to log in and see it.
  if (!rfd && !user) throw redirect(`/login?returnTo=/rfd/${num}`)

  // If you don't see an RFD but you are logged in, you can't tell whether you
  // don't have access or it doesn't exist. That's fine.
  if (!rfd) throw resp404()

  // We want to provide an indicator to the user of the groups that have access
  // to the RFD that they are reading. This list displayed though is not
  // necessarily exhaustive. The permissions assigned to this user will determine
  // which groups they are allowed to list. The list returned from the API is
  // then filtered down to include only the groups that provide access to this RFD.
  const groups = (await fetchGroups(user))
    .filter((group) => can(group.permissions, { GetRfd: num }))
    .map((g) => g.name)

  // Currently the RFD API does not have a "public" group. Instead the "public"
  // setting of an RFD is controlled by the visibility flag. To make this consistent
  // with the previous experience, if an RFD is public we add a fake group to
  // the display list
  if (rfd.visibility === 'public') {
    groups.unshift('public')
  }

  return {
    rfd,
    groups,
    // this must not be awaited, it is being deferred
    discussionPromise: fetchDiscussion(num, rfd?.discussion, user),
  }
}

export const meta: MetaFunction<typeof loader> = ({ data }) => {
  if (data && data.rfd) {
    return [{ title: `${data.rfd.number} - ${data.rfd.title} / RFD / Oxide` }]
  } else {
    return [{ title: 'Page not found / Oxide' }]
  }
}

export default function Rfd() {
  const { pathname, hash } = useLocation()

  const { rfd, groups, discussionPromise } = useLoaderData<typeof loader>()
  const { number, title, state, authors, labels, committedAt, content } = rfd

  const { user, inlineComments } = useRootLoaderData()

  // This check is merely cosmetic. It hides UI elements that the user does not have access to and
  // which will fail if they try to use
  const userIsInternal = user?.groups.some((group) => group === 'oxide-employee')

  const bodyRef = useRef<HTMLDivElement>(null)
  const [activeItem, setActiveItem] = useState('')

  const onActiveElementUpdate = useCallback(
    (el: Element | null) => {
      setActiveItem(el?.id || '')
    },
    [setActiveItem],
  )

  // Connect handlers for managing the active (visible section) of the page
  const { setSections } = useActiveSectionTracking([], onActiveElementUpdate)

  // Add handler for resetting back to the empty state when the top of the page is reached.
  useIntersectionObserver(
    useMemo(
      () =>
        typeof document !== 'undefined'
          ? [document.querySelector('h1')].filter(isValue)
          : [],
      [],
    ),
    useCallback(
      (entries) => entries[0].isIntersecting && onActiveElementUpdate(null),
      [onActiveElementUpdate],
    ),
    useMemo(() => ({ rootMargin: '0px 0px -80% 0px' }), []),
  )

  useEffect(() => {
    if (content?.sections) {
      let headings = flattenSections(content.sections)
        .filter((item) => item.level <= 2)
        .map((item) => document.getElementById(item.id))
        .filter(isValue)

      setSections(headings)
    }
  }, [content?.sections, setSections])

  const navigate = useNavigate()
  const containerRef = useRef<HTMLDivElement>(null)
  useDelegatedReactRouterLinks(navigate, containerRef, title)

  return (
    <div ref={containerRef}>
      {/* key makes the search dialog close on selection */}
      <Header currentRfd={rfd} key={pathname + hash} />
      <main className="relative mt-12 800:mt-16 print:mt-0">
        {inlineComments && (
          <Suspense fallback={null}>
            <Await resolve={discussionPromise} errorElement={<></>}>
              {(discussion) => <RfdInlineComments comments={discussion?.comments || []} />}
            </Await>
          </Suspense>
        )}
        <RfdPreview currentRfd={number} />
        <Container isGrid className="page-header mb-12 800:mb-16">
          {state && (
            <div className="flex 800:col-start-2 1200:col-start-3 print:hidden">
              <a href={rfd.discussion || ''} target="_blank" rel="noreferrer">
                <StatusBadge label={state} />
              </a>
            </div>
          )}

          <div className="col-span-12 grid grid-cols-12 items-baseline">
            <div className="hidden text-sans-lg text-accent-tertiary 800:col-span-1 800:block 1200:col-span-2 print:hidden">
              <span className="hidden 1200:inline">RFD</span> {number}
            </div>
            <div className="col-span-12 flex items-baseline 800:col-span-11 1200:col-span-10">
              <h1 className="w-full pr-4 text-sans-2xl text-raise 600:pr-10 800:text-sans-3xl 1200:w-[calc(100%-var(--toc-width))] 1200:pr-16 print:pr-0 print:text-center">
                <span className="hidden print:block">RFD {number}</span> {title}
              </h1>
              {userIsInternal && (
                <div className="print:hidden">
                  <MoreDropdown />
                </div>
              )}
            </div>
            <AccessWarning groups={groups} />
          </div>
        </Container>
        <div className="border-b border-secondary print:m-auto print:max-w-1200 print:rounded-lg print:border">
          {state && (
            <PropertyRow
              label="State"
              className="hidden capitalize print:block print:border-t-0"
            >
              {state}
            </PropertyRow>
          )}
          <PropertyRow label="RFD" className="800:hidden print:hidden">
            {number.toString()}
          </PropertyRow>
          {authors && authors.length > 0 && (
            <PropertyRow label="Authors">
              <div>
                {authors.map((author, index) => (
                  <Fragment key={author.name}>
                    <a
                      className={cn(
                        'link-with-underline inline-block',
                        !author.email && 'pointer-events-none',
                      )}
                      href={
                        author.email
                          ? `/?authorEmail=${author.email}&authorName=${author.name}`
                          : ''
                      }
                    >
                      {author.name}
                      {index < authors.length - 1 && ', '}
                    </a>{' '}
                  </Fragment>
                ))}
              </div>
            </PropertyRow>
          )}
          {labels && labels.length > 0 && (
            <PropertyRow label="Labels">
              <div>
                {labels.map((label, index) => (
                  <Fragment key={label}>
                    <a
                      className="link-with-underline inline-block"
                      href={`/?label=${label.trim()}`}
                    >
                      {label.trim()}
                      {index < labels.length - 1 && ', '}
                    </a>{' '}
                  </Fragment>
                ))}
              </div>
            </PropertyRow>
          )}
          <PropertyRow label="Updated">
            <ClientOnly fallback={<div className="h-4 w-32 rounded bg-tertiary" />}>
              {() => <>{dayjs(committedAt).format('MMM D YYYY, h:mm A')}</>}
            </ClientOnly>
          </PropertyRow>
        </div>

        <Container className="mt-12 800:mt-16" isGrid>
          <div
            className="col-span-12 flex 800:col-span-10 800:col-start-2 1200:col-span-10 1200:col-start-3"
            ref={bodyRef}
          >
            <Asciidoc document={content as DocumentBlock} options={opts} />
            <div className="top-[calc(2rem+(var(--header-height)))] hidden max-h-[calc(100vh-(var(--header-height)+3rem))] w-[var(--toc-width)] flex-shrink-0 flex-grow overflow-auto 1200:sticky 1200:block print:hidden">
              <Suspense
                fallback={<CommentCount isLoading={true} count={0} onClick={() => {}} />}
              >
                <Await
                  resolve={discussionPromise}
                  errorElement={
                    <CommentCount
                      error={true}
                      isLoading={false}
                      count={0}
                      onClick={() => {}}
                    />
                  }
                >
                  {(discussion) => {
                    if (!discussion) {
                      return <></>
                    }

                    const { reviews, comments, pullNumber, prComments } = discussion

                    return (
                      <>
                        {title && comments && reviews && pullNumber ? (
                          <RfdDiscussionDialog
                            rfdNumber={number}
                            title={title}
                            pullNumber={pullNumber}
                            comments={comments}
                            prComments={prComments}
                            reviews={reviews}
                          />
                        ) : null}
                      </>
                    )
                  }}
                </Await>
              </Suspense>
              {content && (
                <DesktopOutline
                  toc={content.sections}
                  activeItem={activeItem}
                  className="hidden 1200:block"
                />
              )}
            </div>
          </div>
        </Container>
        <Footnotes doc={content as DocumentBlock} />
      </main>
      <div className="fixed inset-x-0 bottom-0 children:mb-0">
        {content && (
          <SmallScreenOutline
            toc={content.sections}
            activeItem={activeItem}
            className="block 1200:hidden"
            key={pathname}
          />
        )}
      </div>
    </div>
  )
}

const PropertyRow = ({
  label,
  children,
  className,
}: {
  label: string
  children: JSX.Element | string
  className?: string
}) => (
  <div
    className={cn(
      'w-full border-t py-3 border-secondary print:py-2 print:border-default',
      className,
    )}
  >
    <Container isGrid>
      <div className="relative col-span-4 text-mono-sm text-tertiary 800:col-span-1 1200:col-span-2 print:col-span-2 print:text-raise">
        <div className="absolute -bottom-2 -top-2 right-0 w-px bg-[black]" />
        {label}
      </div>
      <div className="col-span-8 text-sans-md text-default 800:col-span-9 1200:col-span-8 print:col-span-10">
        {children}
      </div>
    </Container>
  </div>
)<|MERGE_RESOLUTION|>--- conflicted
+++ resolved
@@ -13,18 +13,8 @@
   useIntersectionObserver,
 } from '@oxide/design-system/components/dist'
 import { Asciidoc, type DocumentBlock, type DocumentSection } from '@oxide/react-asciidoc'
-<<<<<<< HEAD
 import { redirect, type LoaderFunctionArgs, type MetaFunction } from '@remix-run/node'
-import { Await, useLoaderData, useLocation } from '@remix-run/react'
-=======
-import {
-  defer,
-  redirect,
-  type LoaderFunctionArgs,
-  type MetaFunction,
-} from '@remix-run/node'
 import { Await, useLoaderData, useLocation, useNavigate } from '@remix-run/react'
->>>>>>> 5088b1e7
 import cn from 'classnames'
 import dayjs from 'dayjs'
 import {
